--- conflicted
+++ resolved
@@ -743,11 +743,7 @@
             self.assertEqual(d3.__class__, ihm.dataset.EMMicrographsDataset)
             # No specified data type - use base class
             self.assertEqual(d4.__class__, ihm.dataset.Dataset)
-<<<<<<< HEAD
             self.assertIsNone(d1.details)
-=======
-            self.assertEqual(d1.details, None)
->>>>>>> a15ad5fc
             self.assertEqual(d3.details, 'test details')
 
     def test_dataset_group_handler(self):
@@ -2409,7 +2405,6 @@
         s, = ihm.reader.read(f)
         f.close()
 
-<<<<<<< HEAD
     def test_warn_unknown_category(self):
         """Test warnings for unknown categories"""
         cif = """
@@ -2467,8 +2462,6 @@
             self.assertTrue('keyword _struct_asym.bar encountered on line 7'
                             in str(w[1].message))
 
-=======
->>>>>>> a15ad5fc
     def test_predicted_contact_restraint_handler(self):
         """Test PredictedContactRestraintHandler"""
         fh = StringIO("""
@@ -2479,20 +2472,12 @@
 _ihm_predicted_contact_restraint.asym_id_1
 _ihm_predicted_contact_restraint.comp_id_1
 _ihm_predicted_contact_restraint.seq_id_1
-<<<<<<< HEAD
-_ihm_predicted_contact_restraint.atom_id_1
-=======
 _ihm_predicted_contact_restraint.rep_atom_1
->>>>>>> a15ad5fc
 _ihm_predicted_contact_restraint.entity_id_2
 _ihm_predicted_contact_restraint.asym_id_2
 _ihm_predicted_contact_restraint.comp_id_2
 _ihm_predicted_contact_restraint.seq_id_2
-<<<<<<< HEAD
-_ihm_predicted_contact_restraint.atom_id_2
-=======
 _ihm_predicted_contact_restraint.rep_atom_2
->>>>>>> a15ad5fc
 _ihm_predicted_contact_restraint.restraint_type
 _ihm_predicted_contact_restraint.distance_lower_limit
 _ihm_predicted_contact_restraint.distance_upper_limit
@@ -2509,7 +2494,6 @@
         rg1, = s.restraint_groups
         self.assertEqual([r for r in rg1], [r2, r3])
         self.assertEqual(r1.dataset._id, '97')
-<<<<<<< HEAD
         self.assertIsInstance(r1.resatom1, ihm.Residue)
         self.assertEqual(r1.resatom1.seq_id, 1)
         self.assertEqual(r1.resatom1.asym._id, 'A')
@@ -2518,22 +2502,11 @@
         self.assertEqual(r1.resatom2.asym._id, 'B')
         self.assertIsInstance(r1.distance,
                               ihm.restraint.LowerBoundDistanceRestraint)
-=======
-        self.assertTrue(isinstance(r1.resatom1, ihm.Residue))
-        self.assertEqual(r1.resatom1.seq_id, 1)
-        self.assertEqual(r1.resatom1.asym._id, 'A')
-        self.assertTrue(isinstance(r1.resatom2, ihm.Residue))
-        self.assertEqual(r1.resatom2.seq_id, 2)
-        self.assertEqual(r1.resatom2.asym._id, 'B')
-        self.assertTrue(isinstance(r1.distance,
-                                 ihm.restraint.LowerBoundDistanceRestraint))
->>>>>>> a15ad5fc
         self.assertAlmostEqual(r1.distance.distance, 25.000, places=1)
         self.assertAlmostEqual(r1.probability, 0.8000, places=1)
         self.assertEqual(r1.by_residue, True)
         self.assertEqual(r1.software._id, '34')
 
-<<<<<<< HEAD
         self.assertIsInstance(r2.resatom1, ihm.Atom)
         self.assertEqual(r2.resatom1.seq_id, 1)
         self.assertEqual(r2.resatom1.asym._id, 'A')
@@ -2546,20 +2519,6 @@
                               ihm.restraint.UpperBoundDistanceRestraint)
         self.assertAlmostEqual(r3.distance.distance, 14.000, places=1)
         self.assertIsNone(r3.software)
-=======
-        self.assertTrue(isinstance(r2.resatom1, ihm.Atom))
-        self.assertEqual(r2.resatom1.seq_id, 1)
-        self.assertEqual(r2.resatom1.asym._id, 'A')
-        self.assertEqual(r2.resatom1.id, 'CA')
-        self.assertTrue(isinstance(r2.resatom2, ihm.Atom))
-        self.assertEqual(r2.resatom2.seq_id, 2)
-        self.assertEqual(r2.resatom2.asym._id, 'B')
-        self.assertEqual(r2.resatom2.id, 'CB')
-        self.assertTrue(isinstance(r3.distance,
-                                 ihm.restraint.UpperBoundDistanceRestraint))
-        self.assertAlmostEqual(r3.distance.distance, 14.000, places=1)
-        self.assertEqual(r3.software, None)
->>>>>>> a15ad5fc
 
     def get_starting_model_coord(self):
         return """
@@ -2596,17 +2555,10 @@
         self.assertAlmostEqual(a1.y, 112.871, places=2)
         self.assertAlmostEqual(a1.z, 97.789, places=2)
         self.assertEqual(a1.het, False)
-<<<<<<< HEAD
         self.assertIsNone(a1.biso)
 
         self.assertEqual(a2.asym_unit._id, 'B')
         self.assertIsNone(a2.seq_id)
-=======
-        self.assertEqual(a1.biso, None)
-
-        self.assertEqual(a2.asym_unit._id, 'B')
-        self.assertEqual(a2.seq_id, None)
->>>>>>> a15ad5fc
         self.assertEqual(a2.atom_id, 'CA')
         self.assertEqual(a2.type_symbol, 'C')
         self.assertEqual(a2.het, True)
@@ -2643,7 +2595,6 @@
         self.assertEqual(sd1.db_comp_id, "MSE")
         self.assertEqual(sd1.details, "Mutation of MSE to LEU")
 
-<<<<<<< HEAD
     def test_flr_experiment_handler(self):
         """Test FLRExperimentHandler"""
         fh = StringIO("""
@@ -3416,8 +3367,6 @@
                               ihm.flr.FPSMPPAtomPositionGroup)
         self.assertEqual(m.mpp_atom_position_group._id, '5')
 
-=======
->>>>>>> a15ad5fc
 
 if __name__ == '__main__':
     unittest.main()